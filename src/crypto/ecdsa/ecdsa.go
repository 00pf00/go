// Copyright 2011 The Go Authors. All rights reserved.
// Use of this source code is governed by a BSD-style
// license that can be found in the LICENSE file.

// Package ecdsa implements the Elliptic Curve Digital Signature Algorithm, as
// defined in FIPS 186-4 and SEC 1, Version 2.0.
//
// Signatures generated by this package are not deterministic, but entropy is
// mixed with the private key and the message, achieving the same level of
// security in case of randomness source failure.
package ecdsa

// [FIPS 186-4] references ANSI X9.62-2005 for the bulk of the ECDSA algorithm.
// That standard is not freely available, which is a problem in an open source
// implementation, because not only the implementer, but also any maintainer,
// contributor, reviewer, auditor, and learner needs access to it. Instead, this
// package references and follows the equivalent [SEC 1, Version 2.0].
//
// [FIPS 186-4]: https://nvlpubs.nist.gov/nistpubs/FIPS/NIST.FIPS.186-4.pdf
// [SEC 1, Version 2.0]: https://www.secg.org/sec1-v2.pdf

import (
	"crypto"
	"crypto/aes"
	"crypto/cipher"
	"crypto/elliptic"
	"crypto/internal/randutil"
	"crypto/sha512"
	"errors"
	"io"
	"math/big"

	"golang.org/x/crypto/cryptobyte"
	"golang.org/x/crypto/cryptobyte/asn1"
)

<<<<<<< HEAD
import (
	"crypto/internal/boring"
	"unsafe"
)

// A invertible implements fast inverse mod Curve.Params().N
=======
// A invertible implements fast inverse in GF(N).
>>>>>>> 8384fe86
type invertible interface {
	// Inverse returns the inverse of k mod Params().N.
	Inverse(k *big.Int) *big.Int
}

// A combinedMult implements fast combined multiplication for verification.
type combinedMult interface {
	// CombinedMult returns [s1]G + [s2]P where G is the generator.
	CombinedMult(Px, Py *big.Int, s1, s2 []byte) (x, y *big.Int)
}

const (
	aesIV = "IV for ECDSA CTR"
)

// PublicKey represents an ECDSA public key.
type PublicKey struct {
	elliptic.Curve
	X, Y *big.Int

	boring unsafe.Pointer
}

// Any methods implemented on PublicKey might need to also be implemented on
// PrivateKey, as the latter embeds the former and will expose its methods.

// Equal reports whether pub and x have the same value.
//
// Two keys are only considered to have the same value if they have the same Curve value.
// Note that for example elliptic.P256() and elliptic.P256().Params() are different
// values, as the latter is a generic not constant time implementation.
func (pub *PublicKey) Equal(x crypto.PublicKey) bool {
	xx, ok := x.(*PublicKey)
	if !ok {
		return false
	}
	return pub.X.Cmp(xx.X) == 0 && pub.Y.Cmp(xx.Y) == 0 &&
		// Standard library Curve implementations are singletons, so this check
		// will work for those. Other Curves might be equivalent even if not
		// singletons, but there is no definitive way to check for that, and
		// better to err on the side of safety.
		pub.Curve == xx.Curve
}

// PrivateKey represents an ECDSA private key.
type PrivateKey struct {
	PublicKey
	D *big.Int

	boring unsafe.Pointer
}

// Public returns the public key corresponding to priv.
func (priv *PrivateKey) Public() crypto.PublicKey {
	return &priv.PublicKey
}

// Equal reports whether priv and x have the same value.
//
// See PublicKey.Equal for details on how Curve is compared.
func (priv *PrivateKey) Equal(x crypto.PrivateKey) bool {
	xx, ok := x.(*PrivateKey)
	if !ok {
		return false
	}
	return priv.PublicKey.Equal(&xx.PublicKey) && priv.D.Cmp(xx.D) == 0
}

// Sign signs digest with priv, reading randomness from rand. The opts argument
// is not currently used but, in keeping with the crypto.Signer interface,
// should be the hash function used to digest the message.
//
// This method implements crypto.Signer, which is an interface to support keys
// where the private part is kept in, for example, a hardware module. Common
// uses can use the SignASN1 function in this package directly.
func (priv *PrivateKey) Sign(rand io.Reader, digest []byte, opts crypto.SignerOpts) ([]byte, error) {
	if boring.Enabled && rand == boring.RandReader {
		b, err := boringPrivateKey(priv)
		if err != nil {
			return nil, err
		}
		return boring.SignMarshalECDSA(b, digest)
	}
	boring.UnreachableExceptTests()

	r, s, err := Sign(rand, priv, digest)
	if err != nil {
		return nil, err
	}

	var b cryptobyte.Builder
	b.AddASN1(asn1.SEQUENCE, func(b *cryptobyte.Builder) {
		b.AddASN1BigInt(r)
		b.AddASN1BigInt(s)
	})
	return b.Bytes()
}

var one = new(big.Int).SetInt64(1)

// randFieldElement returns a random element of the order of the given
// curve using the procedure given in FIPS 186-4, Appendix B.5.1.
func randFieldElement(c elliptic.Curve, rand io.Reader) (k *big.Int, err error) {
	params := c.Params()
	// Note that for P-521 this will actually be 63 bits more than the order, as
	// division rounds down, but the extra bit is inconsequential.
	b := make([]byte, params.BitSize/8+8) // TODO: use params.N.BitLen()
	_, err = io.ReadFull(rand, b)
	if err != nil {
		return
	}

	k = new(big.Int).SetBytes(b)
	n := new(big.Int).Sub(params.N, one)
	k.Mod(k, n)
	k.Add(k, one)
	return
}

// GenerateKey generates a public and private key pair.
func GenerateKey(c elliptic.Curve, rand io.Reader) (*PrivateKey, error) {
	if boring.Enabled && rand == boring.RandReader {
		x, y, d, err := boring.GenerateKeyECDSA(c.Params().Name)
		if err != nil {
			return nil, err
		}
		return &PrivateKey{PublicKey: PublicKey{Curve: c, X: x, Y: y}, D: d}, nil
	}
	boring.UnreachableExceptTests()

	k, err := randFieldElement(c, rand)
	if err != nil {
		return nil, err
	}

	priv := new(PrivateKey)
	priv.PublicKey.Curve = c
	priv.D = k
	priv.PublicKey.X, priv.PublicKey.Y = c.ScalarBaseMult(k.Bytes())
	return priv, nil
}

// hashToInt converts a hash value to an integer. Per FIPS 186-4, Section 6.4,
// we use the left-most bits of the hash to match the bit-length of the order of
// the curve. This also performs Step 5 of SEC 1, Version 2.0, Section 4.1.3.
func hashToInt(hash []byte, c elliptic.Curve) *big.Int {
	orderBits := c.Params().N.BitLen()
	orderBytes := (orderBits + 7) / 8
	if len(hash) > orderBytes {
		hash = hash[:orderBytes]
	}

	ret := new(big.Int).SetBytes(hash)
	excess := len(hash)*8 - orderBits
	if excess > 0 {
		ret.Rsh(ret, uint(excess))
	}
	return ret
}

// fermatInverse calculates the inverse of k in GF(P) using Fermat's method
// (exponentiation modulo P - 2, per Euler's theorem). This has better
// constant-time properties than Euclid's method (implemented in
// math/big.Int.ModInverse and FIPS 186-4, Appendix C.1) although math/big
// itself isn't strictly constant-time so it's not perfect.
func fermatInverse(k, N *big.Int) *big.Int {
	two := big.NewInt(2)
	nMinus2 := new(big.Int).Sub(N, two)
	return new(big.Int).Exp(k, nMinus2, N)
}

var errZeroParam = errors.New("zero parameter")

// Sign signs a hash (which should be the result of hashing a larger message)
// using the private key, priv. If the hash is longer than the bit-length of the
// private key's curve order, the hash will be truncated to that length. It
// returns the signature as a pair of integers. Most applications should use
// SignASN1 instead of dealing directly with r, s.
func Sign(rand io.Reader, priv *PrivateKey, hash []byte) (r, s *big.Int, err error) {
	randutil.MaybeReadByte(rand)

<<<<<<< HEAD
	if boring.Enabled && rand == boring.RandReader {
		b, err := boringPrivateKey(priv)
		if err != nil {
			return nil, nil, err
		}
		return boring.SignECDSA(b, hash)
	}
	boring.UnreachableExceptTests()
=======
	// This implementation derives the nonce from an AES-CTR CSPRNG keyed by:
	//
	//    SHA2-512(priv.D || entropy || hash)[:32]
	//
	// The CSPRNG key is indifferentiable from a random oracle as shown in
	// [Coron], the AES-CTR stream is indifferentiable from a random oracle
	// under standard cryptographic assumptions (see [Larsson] for examples).
	//
	// [Coron]: https://cs.nyu.edu/~dodis/ps/merkle.pdf
	// [Larsson]: https://web.archive.org/web/20040719170906/https://www.nada.kth.se/kurser/kth/2D1441/semteo03/lecturenotes/assump.pdf
>>>>>>> 8384fe86

	// Get 256 bits of entropy from rand.
	entropy := make([]byte, 32)
	_, err = io.ReadFull(rand, entropy)
	if err != nil {
		return
	}

	// Initialize an SHA-512 hash context; digest...
	md := sha512.New()
	md.Write(priv.D.Bytes()) // the private key,
	md.Write(entropy)        // the entropy,
	md.Write(hash)           // and the input hash;
	key := md.Sum(nil)[:32]  // and compute ChopMD-256(SHA-512),
	// which is an indifferentiable MAC.

	// Create an AES-CTR instance to use as a CSPRNG.
	block, err := aes.NewCipher(key)
	if err != nil {
		return nil, nil, err
	}

	// Create a CSPRNG that xors a stream of zeros with
	// the output of the AES-CTR instance.
	csprng := cipher.StreamReader{
		R: zeroReader,
		S: cipher.NewCTR(block, []byte(aesIV)),
	}

	c := priv.PublicKey.Curve
	return sign(priv, &csprng, c, hash)
}

func signGeneric(priv *PrivateKey, csprng *cipher.StreamReader, c elliptic.Curve, hash []byte) (r, s *big.Int, err error) {
	// SEC 1, Version 2.0, Section 4.1.3
	N := c.Params().N
	if N.Sign() == 0 {
		return nil, nil, errZeroParam
	}
	var k, kInv *big.Int
	for {
		for {
			k, err = randFieldElement(c, *csprng)
			if err != nil {
				r = nil
				return
			}

			if in, ok := priv.Curve.(invertible); ok {
				kInv = in.Inverse(k)
			} else {
				kInv = fermatInverse(k, N) // N != 0
			}

			r, _ = priv.Curve.ScalarBaseMult(k.Bytes())
			r.Mod(r, N)
			if r.Sign() != 0 {
				break
			}
		}

		e := hashToInt(hash, c)
		s = new(big.Int).Mul(priv.D, r)
		s.Add(s, e)
		s.Mul(s, kInv)
		s.Mod(s, N) // N != 0
		if s.Sign() != 0 {
			break
		}
	}

	return
}

// SignASN1 signs a hash (which should be the result of hashing a larger message)
// using the private key, priv. If the hash is longer than the bit-length of the
// private key's curve order, the hash will be truncated to that length. It
// returns the ASN.1 encoded signature.
func SignASN1(rand io.Reader, priv *PrivateKey, hash []byte) ([]byte, error) {
	return priv.Sign(rand, hash, nil)
}

// Verify verifies the signature in r, s of hash using the public key, pub. Its
// return value records whether the signature is valid. Most applications should
// use VerifyASN1 instead of dealing directly with r, s.
func Verify(pub *PublicKey, hash []byte, r, s *big.Int) bool {
<<<<<<< HEAD
	if boring.Enabled {
		b, err := boringPublicKey(pub)
		if err != nil {
			return false
		}
		return boring.VerifyECDSA(b, hash, r, s)
	}
	boring.UnreachableExceptTests()

	// See [NSA] 3.4.2
=======
>>>>>>> 8384fe86
	c := pub.Curve
	N := c.Params().N

	if r.Sign() <= 0 || s.Sign() <= 0 {
		return false
	}
	if r.Cmp(N) >= 0 || s.Cmp(N) >= 0 {
		return false
	}
	return verify(pub, c, hash, r, s)
}

func verifyGeneric(pub *PublicKey, c elliptic.Curve, hash []byte, r, s *big.Int) bool {
	// SEC 1, Version 2.0, Section 4.1.4
	e := hashToInt(hash, c)
	var w *big.Int
	N := c.Params().N
	if in, ok := c.(invertible); ok {
		w = in.Inverse(s)
	} else {
		w = new(big.Int).ModInverse(s, N)
	}

	u1 := e.Mul(e, w)
	u1.Mod(u1, N)
	u2 := w.Mul(r, w)
	u2.Mod(u2, N)

	// Check if implements S1*g + S2*p
	var x, y *big.Int
	if opt, ok := c.(combinedMult); ok {
		x, y = opt.CombinedMult(pub.X, pub.Y, u1.Bytes(), u2.Bytes())
	} else {
		x1, y1 := c.ScalarBaseMult(u1.Bytes())
		x2, y2 := c.ScalarMult(pub.X, pub.Y, u2.Bytes())
		x, y = c.Add(x1, y1, x2, y2)
	}

	if x.Sign() == 0 && y.Sign() == 0 {
		return false
	}
	x.Mod(x, N)
	return x.Cmp(r) == 0
}

// VerifyASN1 verifies the ASN.1 encoded signature, sig, of hash using the
// public key, pub. Its return value records whether the signature is valid.
func VerifyASN1(pub *PublicKey, hash, sig []byte) bool {
	var (
		r, s  = &big.Int{}, &big.Int{}
		inner cryptobyte.String
	)
	input := cryptobyte.String(sig)
	if !input.ReadASN1(&inner, asn1.SEQUENCE) ||
		!input.Empty() ||
		!inner.ReadASN1Integer(r) ||
		!inner.ReadASN1Integer(s) ||
		!inner.Empty() {
		return false
	}
	return Verify(pub, hash, r, s)
}

type zr struct {
	io.Reader
}

// Read replaces the contents of dst with zeros.
func (z *zr) Read(dst []byte) (n int, err error) {
	for i := range dst {
		dst[i] = 0
	}
	return len(dst), nil
}

var zeroReader = &zr{}<|MERGE_RESOLUTION|>--- conflicted
+++ resolved
@@ -34,16 +34,12 @@
 	"golang.org/x/crypto/cryptobyte/asn1"
 )
 
-<<<<<<< HEAD
 import (
 	"crypto/internal/boring"
 	"unsafe"
 )
 
-// A invertible implements fast inverse mod Curve.Params().N
-=======
 // A invertible implements fast inverse in GF(N).
->>>>>>> 8384fe86
 type invertible interface {
 	// Inverse returns the inverse of k mod Params().N.
 	Inverse(k *big.Int) *big.Int
@@ -225,7 +221,6 @@
 func Sign(rand io.Reader, priv *PrivateKey, hash []byte) (r, s *big.Int, err error) {
 	randutil.MaybeReadByte(rand)
 
-<<<<<<< HEAD
 	if boring.Enabled && rand == boring.RandReader {
 		b, err := boringPrivateKey(priv)
 		if err != nil {
@@ -234,7 +229,7 @@
 		return boring.SignECDSA(b, hash)
 	}
 	boring.UnreachableExceptTests()
-=======
+
 	// This implementation derives the nonce from an AES-CTR CSPRNG keyed by:
 	//
 	//    SHA2-512(priv.D || entropy || hash)[:32]
@@ -245,7 +240,6 @@
 	//
 	// [Coron]: https://cs.nyu.edu/~dodis/ps/merkle.pdf
 	// [Larsson]: https://web.archive.org/web/20040719170906/https://www.nada.kth.se/kurser/kth/2D1441/semteo03/lecturenotes/assump.pdf
->>>>>>> 8384fe86
 
 	// Get 256 bits of entropy from rand.
 	entropy := make([]byte, 32)
@@ -332,7 +326,6 @@
 // return value records whether the signature is valid. Most applications should
 // use VerifyASN1 instead of dealing directly with r, s.
 func Verify(pub *PublicKey, hash []byte, r, s *big.Int) bool {
-<<<<<<< HEAD
 	if boring.Enabled {
 		b, err := boringPublicKey(pub)
 		if err != nil {
@@ -342,9 +335,6 @@
 	}
 	boring.UnreachableExceptTests()
 
-	// See [NSA] 3.4.2
-=======
->>>>>>> 8384fe86
 	c := pub.Curve
 	N := c.Params().N
 
