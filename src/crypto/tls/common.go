// Copyright 2009 The Go Authors. All rights reserved.
// Use of this source code is governed by a BSD-style
// license that can be found in the LICENSE file.

package tls

import (
	"container/list"
	"crypto"
	"crypto/internal/boring"
	"crypto/rand"
	"crypto/sha512"
	"crypto/x509"
	"errors"
	"fmt"
	"internal/cpu"
	"io"
	"math/big"
	"net"
	"os"
	"strings"
	"sync"
	"time"
)

const (
	VersionSSL30 = 0x0300
	VersionTLS10 = 0x0301
	VersionTLS11 = 0x0302
	VersionTLS12 = 0x0303
	VersionTLS13 = 0x0304
)

const (
	maxPlaintext       = 16384        // maximum plaintext payload length
	maxCiphertext      = 16384 + 2048 // maximum ciphertext payload length
	maxCiphertextTLS13 = 16384 + 256  // maximum ciphertext length in TLS 1.3
	recordHeaderLen    = 5            // record header length
	maxHandshake       = 65536        // maximum handshake we support (protocol max is 16 MB)
	maxUselessRecords  = 16           // maximum number of consecutive non-advancing records
)

// TLS record types.
type recordType uint8

const (
	recordTypeChangeCipherSpec recordType = 20
	recordTypeAlert            recordType = 21
	recordTypeHandshake        recordType = 22
	recordTypeApplicationData  recordType = 23
)

// TLS handshake message types.
const (
	typeHelloRequest        uint8 = 0
	typeClientHello         uint8 = 1
	typeServerHello         uint8 = 2
	typeNewSessionTicket    uint8 = 4
	typeEndOfEarlyData      uint8 = 5
	typeEncryptedExtensions uint8 = 8
	typeCertificate         uint8 = 11
	typeServerKeyExchange   uint8 = 12
	typeCertificateRequest  uint8 = 13
	typeServerHelloDone     uint8 = 14
	typeCertificateVerify   uint8 = 15
	typeClientKeyExchange   uint8 = 16
	typeFinished            uint8 = 20
	typeCertificateStatus   uint8 = 22
	typeKeyUpdate           uint8 = 24
	typeNextProtocol        uint8 = 67  // Not IANA assigned
	typeMessageHash         uint8 = 254 // synthetic message
)

// TLS compression types.
const (
	compressionNone uint8 = 0
)

// TLS extension numbers
const (
	extensionServerName              uint16 = 0
	extensionStatusRequest           uint16 = 5
	extensionSupportedCurves         uint16 = 10 // supported_groups in TLS 1.3, see RFC 8446, Section 4.2.7
	extensionSupportedPoints         uint16 = 11
	extensionSignatureAlgorithms     uint16 = 13
	extensionALPN                    uint16 = 16
	extensionSCT                     uint16 = 18
	extensionSessionTicket           uint16 = 35
	extensionPreSharedKey            uint16 = 41
	extensionEarlyData               uint16 = 42
	extensionSupportedVersions       uint16 = 43
	extensionCookie                  uint16 = 44
	extensionPSKModes                uint16 = 45
	extensionCertificateAuthorities  uint16 = 47
	extensionSignatureAlgorithmsCert uint16 = 50
	extensionKeyShare                uint16 = 51
	extensionNextProtoNeg            uint16 = 13172 // not IANA assigned
	extensionRenegotiationInfo       uint16 = 0xff01
)

// TLS signaling cipher suite values
const (
	scsvRenegotiation uint16 = 0x00ff
)

// CurveID is the type of a TLS identifier for an elliptic curve. See
// https://www.iana.org/assignments/tls-parameters/tls-parameters.xml#tls-parameters-8.
//
// In TLS 1.3, this type is called NamedGroup, but at this time this library
// only supports Elliptic Curve based groups. See RFC 8446, Section 4.2.7.
type CurveID uint16

const (
	CurveP256 CurveID = 23
	CurveP384 CurveID = 24
	CurveP521 CurveID = 25
	X25519    CurveID = 29
)

// TLS 1.3 Key Share. See RFC 8446, Section 4.2.8.
type keyShare struct {
	group CurveID
	data  []byte
}

// TLS 1.3 PSK Key Exchange Modes. See RFC 8446, Section 4.2.9.
const (
	pskModePlain uint8 = 0
	pskModeDHE   uint8 = 1
)

// TLS 1.3 PSK Identity. Can be a Session Ticket, or a reference to a saved
// session. See RFC 8446, Section 4.2.11.
type pskIdentity struct {
	label               []byte
	obfuscatedTicketAge uint32
}

// TLS Elliptic Curve Point Formats
// https://www.iana.org/assignments/tls-parameters/tls-parameters.xml#tls-parameters-9
const (
	pointFormatUncompressed uint8 = 0
)

// TLS CertificateStatusType (RFC 3546)
const (
	statusTypeOCSP uint8 = 1
)

// Certificate types (for certificateRequestMsg)
const (
	certTypeRSASign   = 1
	certTypeECDSASign = 64 // RFC 4492, Section 5.5
)

// Signature algorithms (for internal signaling use). Starting at 16 to avoid overlap with
// TLS 1.2 codepoints (RFC 5246, Appendix A.4.1), with which these have nothing to do.
const (
	signaturePKCS1v15 uint8 = iota + 16
	signatureECDSA
	signatureRSAPSS
)

// defaultSupportedSignatureAlgorithms contains the signature and hash algorithms that
// the code advertises as supported in a TLS 1.2+ ClientHello and in a TLS 1.2+
// CertificateRequest. The two fields are merged to match with TLS 1.3.
// Note that in TLS 1.2, the ECDSA algorithms are not constrained to P-256, etc.
var defaultSupportedSignatureAlgorithms = []SignatureScheme{
	PSSWithSHA256,
	PSSWithSHA384,
	PSSWithSHA512,
	PKCS1WithSHA256,
	ECDSAWithP256AndSHA256,
	PKCS1WithSHA384,
	ECDSAWithP384AndSHA384,
	PKCS1WithSHA512,
	ECDSAWithP521AndSHA512,
	PKCS1WithSHA1,
	ECDSAWithSHA1,
}

<<<<<<< HEAD
// RSA-PSS is disabled in TLS 1.2 for Go 1.12. See Issue 30055.
var defaultSupportedSignatureAlgorithmsTLS12 = defaultSupportedSignatureAlgorithms[3:]

=======
>>>>>>> 88343530
// helloRetryRequestRandom is set as the Random value of a ServerHello
// to signal that the message is actually a HelloRetryRequest.
var helloRetryRequestRandom = []byte{ // See RFC 8446, Section 4.1.3.
	0xCF, 0x21, 0xAD, 0x74, 0xE5, 0x9A, 0x61, 0x11,
	0xBE, 0x1D, 0x8C, 0x02, 0x1E, 0x65, 0xB8, 0x91,
	0xC2, 0xA2, 0x11, 0x16, 0x7A, 0xBB, 0x8C, 0x5E,
	0x07, 0x9E, 0x09, 0xE2, 0xC8, 0xA8, 0x33, 0x9C,
}

const (
	// downgradeCanaryTLS12 or downgradeCanaryTLS11 is embedded in the server
	// random as a downgrade protection if the server would be capable of
	// negotiating a higher version. See RFC 8446, Section 4.1.3.
	downgradeCanaryTLS12 = "DOWNGRD\x01"
	downgradeCanaryTLS11 = "DOWNGRD\x00"
)

// ConnectionState records basic TLS details about the connection.
type ConnectionState struct {
	Version                     uint16                // TLS version used by the connection (e.g. VersionTLS12)
	HandshakeComplete           bool                  // TLS handshake is complete
	DidResume                   bool                  // connection resumes a previous TLS connection
	CipherSuite                 uint16                // cipher suite in use (TLS_ECDHE_ECDSA_WITH_AES_128_GCM_SHA256, ...)
	NegotiatedProtocol          string                // negotiated next protocol (not guaranteed to be from Config.NextProtos)
	NegotiatedProtocolIsMutual  bool                  // negotiated protocol was advertised by server (client side only)
	ServerName                  string                // server name requested by client, if any (server side only)
	PeerCertificates            []*x509.Certificate   // certificate chain presented by remote peer
	VerifiedChains              [][]*x509.Certificate // verified chains built from PeerCertificates
	SignedCertificateTimestamps [][]byte              // SCTs from the peer, if any
	OCSPResponse                []byte                // stapled OCSP response from peer, if any

	// ekm is a closure exposed via ExportKeyingMaterial.
	ekm func(label string, context []byte, length int) ([]byte, error)

	// TLSUnique contains the "tls-unique" channel binding value (see RFC
	// 5929, section 3). For resumed sessions this value will be nil
	// because resumption does not include enough context (see
	// https://mitls.org/pages/attacks/3SHAKE#channelbindings). This will
	// change in future versions of Go once the TLS master-secret fix has
	// been standardized and implemented. It is not defined in TLS 1.3.
	TLSUnique []byte
}

// ExportKeyingMaterial returns length bytes of exported key material in a new
// slice as defined in RFC 5705. If context is nil, it is not used as part of
// the seed. If the connection was set to allow renegotiation via
// Config.Renegotiation, this function will return an error.
func (cs *ConnectionState) ExportKeyingMaterial(label string, context []byte, length int) ([]byte, error) {
	return cs.ekm(label, context, length)
}

// ClientAuthType declares the policy the server will follow for
// TLS Client Authentication.
type ClientAuthType int

const (
	NoClientCert ClientAuthType = iota
	RequestClientCert
	RequireAnyClientCert
	VerifyClientCertIfGiven
	RequireAndVerifyClientCert
)

// requiresClientCert reports whether the ClientAuthType requires a client
// certificate to be provided.
func requiresClientCert(c ClientAuthType) bool {
	switch c {
	case RequireAnyClientCert, RequireAndVerifyClientCert:
		return true
	default:
		return false
	}
}

// ClientSessionState contains the state needed by clients to resume TLS
// sessions.
type ClientSessionState struct {
	sessionTicket      []uint8               // Encrypted ticket used for session resumption with server
	vers               uint16                // SSL/TLS version negotiated for the session
	cipherSuite        uint16                // Ciphersuite negotiated for the session
	masterSecret       []byte                // Full handshake MasterSecret, or TLS 1.3 resumption_master_secret
	serverCertificates []*x509.Certificate   // Certificate chain presented by the server
	verifiedChains     [][]*x509.Certificate // Certificate chains we built for verification
	receivedAt         time.Time             // When the session ticket was received from the server

	// TLS 1.3 fields.
	nonce  []byte    // Ticket nonce sent by the server, to derive PSK
	useBy  time.Time // Expiration of the ticket lifetime as set by the server
	ageAdd uint32    // Random obfuscation factor for sending the ticket age
}

// ClientSessionCache is a cache of ClientSessionState objects that can be used
// by a client to resume a TLS session with a given server. ClientSessionCache
// implementations should expect to be called concurrently from different
// goroutines. Up to TLS 1.2, only ticket-based resumption is supported, not
// SessionID-based resumption. In TLS 1.3 they were merged into PSK modes, which
// are supported via this interface.
type ClientSessionCache interface {
	// Get searches for a ClientSessionState associated with the given key.
	// On return, ok is true if one was found.
	Get(sessionKey string) (session *ClientSessionState, ok bool)

	// Put adds the ClientSessionState to the cache with the given key. It might
	// get called multiple times in a connection if a TLS 1.3 server provides
	// more than one session ticket. If called with a nil *ClientSessionState,
	// it should remove the cache entry.
	Put(sessionKey string, cs *ClientSessionState)
}

// SignatureScheme identifies a signature algorithm supported by TLS. See
// RFC 8446, Section 4.2.3.
type SignatureScheme uint16

const (
	// RSASSA-PKCS1-v1_5 algorithms.
	PKCS1WithSHA256 SignatureScheme = 0x0401
	PKCS1WithSHA384 SignatureScheme = 0x0501
	PKCS1WithSHA512 SignatureScheme = 0x0601

	// RSASSA-PSS algorithms with public key OID rsaEncryption.
	PSSWithSHA256 SignatureScheme = 0x0804
	PSSWithSHA384 SignatureScheme = 0x0805
	PSSWithSHA512 SignatureScheme = 0x0806

	// ECDSA algorithms. Only constrained to a specific curve in TLS 1.3.
	ECDSAWithP256AndSHA256 SignatureScheme = 0x0403
	ECDSAWithP384AndSHA384 SignatureScheme = 0x0503
	ECDSAWithP521AndSHA512 SignatureScheme = 0x0603

	// Legacy signature and hash algorithms for TLS 1.2.
	PKCS1WithSHA1 SignatureScheme = 0x0201
	ECDSAWithSHA1 SignatureScheme = 0x0203
)

// ClientHelloInfo contains information from a ClientHello message in order to
// guide certificate selection in the GetCertificate callback.
type ClientHelloInfo struct {
	// CipherSuites lists the CipherSuites supported by the client (e.g.
	// TLS_AES_128_GCM_SHA256, TLS_ECDHE_ECDSA_WITH_AES_128_GCM_SHA256).
	CipherSuites []uint16

	// ServerName indicates the name of the server requested by the client
	// in order to support virtual hosting. ServerName is only set if the
	// client is using SNI (see RFC 4366, Section 3.1).
	ServerName string

	// SupportedCurves lists the elliptic curves supported by the client.
	// SupportedCurves is set only if the Supported Elliptic Curves
	// Extension is being used (see RFC 4492, Section 5.1.1).
	SupportedCurves []CurveID

	// SupportedPoints lists the point formats supported by the client.
	// SupportedPoints is set only if the Supported Point Formats Extension
	// is being used (see RFC 4492, Section 5.1.2).
	SupportedPoints []uint8

	// SignatureSchemes lists the signature and hash schemes that the client
	// is willing to verify. SignatureSchemes is set only if the Signature
	// Algorithms Extension is being used (see RFC 5246, Section 7.4.1.4.1).
	SignatureSchemes []SignatureScheme

	// SupportedProtos lists the application protocols supported by the client.
	// SupportedProtos is set only if the Application-Layer Protocol
	// Negotiation Extension is being used (see RFC 7301, Section 3.1).
	//
	// Servers can select a protocol by setting Config.NextProtos in a
	// GetConfigForClient return value.
	SupportedProtos []string

	// SupportedVersions lists the TLS versions supported by the client.
	// For TLS versions less than 1.3, this is extrapolated from the max
	// version advertised by the client, so values other than the greatest
	// might be rejected if used.
	SupportedVersions []uint16

	// Conn is the underlying net.Conn for the connection. Do not read
	// from, or write to, this connection; that will cause the TLS
	// connection to fail.
	Conn net.Conn
}

// CertificateRequestInfo contains information from a server's
// CertificateRequest message, which is used to demand a certificate and proof
// of control from a client.
type CertificateRequestInfo struct {
	// AcceptableCAs contains zero or more, DER-encoded, X.501
	// Distinguished Names. These are the names of root or intermediate CAs
	// that the server wishes the returned certificate to be signed by. An
	// empty slice indicates that the server has no preference.
	AcceptableCAs [][]byte

	// SignatureSchemes lists the signature schemes that the server is
	// willing to verify.
	SignatureSchemes []SignatureScheme
}

// RenegotiationSupport enumerates the different levels of support for TLS
// renegotiation. TLS renegotiation is the act of performing subsequent
// handshakes on a connection after the first. This significantly complicates
// the state machine and has been the source of numerous, subtle security
// issues. Initiating a renegotiation is not supported, but support for
// accepting renegotiation requests may be enabled.
//
// Even when enabled, the server may not change its identity between handshakes
// (i.e. the leaf certificate must be the same). Additionally, concurrent
// handshake and application data flow is not permitted so renegotiation can
// only be used with protocols that synchronise with the renegotiation, such as
// HTTPS.
//
// Renegotiation is not defined in TLS 1.3.
type RenegotiationSupport int

const (
	// RenegotiateNever disables renegotiation.
	RenegotiateNever RenegotiationSupport = iota

	// RenegotiateOnceAsClient allows a remote server to request
	// renegotiation once per connection.
	RenegotiateOnceAsClient

	// RenegotiateFreelyAsClient allows a remote server to repeatedly
	// request renegotiation.
	RenegotiateFreelyAsClient
)

// A Config structure is used to configure a TLS client or server.
// After one has been passed to a TLS function it must not be
// modified. A Config may be reused; the tls package will also not
// modify it.
type Config struct {
	// Rand provides the source of entropy for nonces and RSA blinding.
	// If Rand is nil, TLS uses the cryptographic random reader in package
	// crypto/rand.
	// The Reader must be safe for use by multiple goroutines.
	Rand io.Reader

	// Time returns the current time as the number of seconds since the epoch.
	// If Time is nil, TLS uses time.Now.
	Time func() time.Time

	// Certificates contains one or more certificate chains to present to
	// the other side of the connection. Server configurations must include
	// at least one certificate or else set GetCertificate. Clients doing
	// client-authentication may set either Certificates or
	// GetClientCertificate.
	Certificates []Certificate

	// NameToCertificate maps from a certificate name to an element of
	// Certificates. Note that a certificate name can be of the form
	// '*.example.com' and so doesn't have to be a domain name as such.
	// See Config.BuildNameToCertificate
	// The nil value causes the first element of Certificates to be used
	// for all connections.
	NameToCertificate map[string]*Certificate

	// GetCertificate returns a Certificate based on the given
	// ClientHelloInfo. It will only be called if the client supplies SNI
	// information or if Certificates is empty.
	//
	// If GetCertificate is nil or returns nil, then the certificate is
	// retrieved from NameToCertificate. If NameToCertificate is nil, the
	// first element of Certificates will be used.
	GetCertificate func(*ClientHelloInfo) (*Certificate, error)

	// GetClientCertificate, if not nil, is called when a server requests a
	// certificate from a client. If set, the contents of Certificates will
	// be ignored.
	//
	// If GetClientCertificate returns an error, the handshake will be
	// aborted and that error will be returned. Otherwise
	// GetClientCertificate must return a non-nil Certificate. If
	// Certificate.Certificate is empty then no certificate will be sent to
	// the server. If this is unacceptable to the server then it may abort
	// the handshake.
	//
	// GetClientCertificate may be called multiple times for the same
	// connection if renegotiation occurs or if TLS 1.3 is in use.
	GetClientCertificate func(*CertificateRequestInfo) (*Certificate, error)

	// GetConfigForClient, if not nil, is called after a ClientHello is
	// received from a client. It may return a non-nil Config in order to
	// change the Config that will be used to handle this connection. If
	// the returned Config is nil, the original Config will be used. The
	// Config returned by this callback may not be subsequently modified.
	//
	// If GetConfigForClient is nil, the Config passed to Server() will be
	// used for all connections.
	//
	// Uniquely for the fields in the returned Config, session ticket keys
	// will be duplicated from the original Config if not set.
	// Specifically, if SetSessionTicketKeys was called on the original
	// config but not on the returned config then the ticket keys from the
	// original config will be copied into the new config before use.
	// Otherwise, if SessionTicketKey was set in the original config but
	// not in the returned config then it will be copied into the returned
	// config before use. If neither of those cases applies then the key
	// material from the returned config will be used for session tickets.
	GetConfigForClient func(*ClientHelloInfo) (*Config, error)

	// VerifyPeerCertificate, if not nil, is called after normal
	// certificate verification by either a TLS client or server. It
	// receives the raw ASN.1 certificates provided by the peer and also
	// any verified chains that normal processing found. If it returns a
	// non-nil error, the handshake is aborted and that error results.
	//
	// If normal verification fails then the handshake will abort before
	// considering this callback. If normal verification is disabled by
	// setting InsecureSkipVerify, or (for a server) when ClientAuth is
	// RequestClientCert or RequireAnyClientCert, then this callback will
	// be considered but the verifiedChains argument will always be nil.
	VerifyPeerCertificate func(rawCerts [][]byte, verifiedChains [][]*x509.Certificate) error

	// RootCAs defines the set of root certificate authorities
	// that clients use when verifying server certificates.
	// If RootCAs is nil, TLS uses the host's root CA set.
	RootCAs *x509.CertPool

	// NextProtos is a list of supported application level protocols, in
	// order of preference.
	NextProtos []string

	// ServerName is used to verify the hostname on the returned
	// certificates unless InsecureSkipVerify is given. It is also included
	// in the client's handshake to support virtual hosting unless it is
	// an IP address.
	ServerName string

	// ClientAuth determines the server's policy for
	// TLS Client Authentication. The default is NoClientCert.
	ClientAuth ClientAuthType

	// ClientCAs defines the set of root certificate authorities
	// that servers use if required to verify a client certificate
	// by the policy in ClientAuth.
	ClientCAs *x509.CertPool

	// InsecureSkipVerify controls whether a client verifies the
	// server's certificate chain and host name.
	// If InsecureSkipVerify is true, TLS accepts any certificate
	// presented by the server and any host name in that certificate.
	// In this mode, TLS is susceptible to man-in-the-middle attacks.
	// This should be used only for testing.
	InsecureSkipVerify bool

	// CipherSuites is a list of supported cipher suites for TLS versions up to
	// TLS 1.2. If CipherSuites is nil, a default list of secure cipher suites
	// is used, with a preference order based on hardware performance. The
	// default cipher suites might change over Go versions. Note that TLS 1.3
	// ciphersuites are not configurable.
	CipherSuites []uint16

	// PreferServerCipherSuites controls whether the server selects the
	// client's most preferred ciphersuite, or the server's most preferred
	// ciphersuite. If true then the server's preference, as expressed in
	// the order of elements in CipherSuites, is used.
	PreferServerCipherSuites bool

	// SessionTicketsDisabled may be set to true to disable session ticket and
	// PSK (resumption) support. Note that on clients, session ticket support is
	// also disabled if ClientSessionCache is nil.
	SessionTicketsDisabled bool

	// SessionTicketKey is used by TLS servers to provide session resumption.
	// See RFC 5077 and the PSK mode of RFC 8446. If zero, it will be filled
	// with random data before the first server handshake.
	//
	// If multiple servers are terminating connections for the same host
	// they should all have the same SessionTicketKey. If the
	// SessionTicketKey leaks, previously recorded and future TLS
	// connections using that key might be compromised.
	SessionTicketKey [32]byte

	// ClientSessionCache is a cache of ClientSessionState entries for TLS
	// session resumption. It is only used by clients.
	ClientSessionCache ClientSessionCache

	// MinVersion contains the minimum SSL/TLS version that is acceptable.
	// If zero, then TLS 1.0 is taken as the minimum.
	MinVersion uint16

	// MaxVersion contains the maximum SSL/TLS version that is acceptable.
	// If zero, then the maximum version supported by this package is used,
	// which is currently TLS 1.3.
	MaxVersion uint16

	// CurvePreferences contains the elliptic curves that will be used in
	// an ECDHE handshake, in preference order. If empty, the default will
	// be used. The client will use the first preference as the type for
	// its key share in TLS 1.3. This may change in the future.
	CurvePreferences []CurveID

	// DynamicRecordSizingDisabled disables adaptive sizing of TLS records.
	// When true, the largest possible TLS record size is always used. When
	// false, the size of TLS records may be adjusted in an attempt to
	// improve latency.
	DynamicRecordSizingDisabled bool

	// Renegotiation controls what types of renegotiation are supported.
	// The default, none, is correct for the vast majority of applications.
	Renegotiation RenegotiationSupport

	// KeyLogWriter optionally specifies a destination for TLS master secrets
	// in NSS key log format that can be used to allow external programs
	// such as Wireshark to decrypt TLS connections.
	// See https://developer.mozilla.org/en-US/docs/Mozilla/Projects/NSS/Key_Log_Format.
	// Use of KeyLogWriter compromises security and should only be
	// used for debugging.
	KeyLogWriter io.Writer

	serverInitOnce sync.Once // guards calling (*Config).serverInit

	// mutex protects sessionTicketKeys.
	mutex sync.RWMutex
	// sessionTicketKeys contains zero or more ticket keys. If the length
	// is zero, SessionTicketsDisabled must be true. The first key is used
	// for new tickets and any subsequent keys can be used to decrypt old
	// tickets.
	sessionTicketKeys []ticketKey
}

// ticketKeyNameLen is the number of bytes of identifier that is prepended to
// an encrypted session ticket in order to identify the key used to encrypt it.
const ticketKeyNameLen = 16

// ticketKey is the internal representation of a session ticket key.
type ticketKey struct {
	// keyName is an opaque byte string that serves to identify the session
	// ticket key. It's exposed as plaintext in every session ticket.
	keyName [ticketKeyNameLen]byte
	aesKey  [16]byte
	hmacKey [16]byte
}

// ticketKeyFromBytes converts from the external representation of a session
// ticket key to a ticketKey. Externally, session ticket keys are 32 random
// bytes and this function expands that into sufficient name and key material.
func ticketKeyFromBytes(b [32]byte) (key ticketKey) {
	hashed := sha512.Sum512(b[:])
	copy(key.keyName[:], hashed[:ticketKeyNameLen])
	copy(key.aesKey[:], hashed[ticketKeyNameLen:ticketKeyNameLen+16])
	copy(key.hmacKey[:], hashed[ticketKeyNameLen+16:ticketKeyNameLen+32])
	return key
}

// maxSessionTicketLifetime is the maximum allowed lifetime of a TLS 1.3 session
// ticket, and the lifetime we set for tickets we send.
const maxSessionTicketLifetime = 7 * 24 * time.Hour

// Clone returns a shallow clone of c. It is safe to clone a Config that is
// being used concurrently by a TLS client or server.
func (c *Config) Clone() *Config {
	// Running serverInit ensures that it's safe to read
	// SessionTicketsDisabled.
	c.serverInitOnce.Do(func() { c.serverInit(nil) })

	var sessionTicketKeys []ticketKey
	c.mutex.RLock()
	sessionTicketKeys = c.sessionTicketKeys
	c.mutex.RUnlock()

	return &Config{
		Rand:                        c.Rand,
		Time:                        c.Time,
		Certificates:                c.Certificates,
		NameToCertificate:           c.NameToCertificate,
		GetCertificate:              c.GetCertificate,
		GetClientCertificate:        c.GetClientCertificate,
		GetConfigForClient:          c.GetConfigForClient,
		VerifyPeerCertificate:       c.VerifyPeerCertificate,
		RootCAs:                     c.RootCAs,
		NextProtos:                  c.NextProtos,
		ServerName:                  c.ServerName,
		ClientAuth:                  c.ClientAuth,
		ClientCAs:                   c.ClientCAs,
		InsecureSkipVerify:          c.InsecureSkipVerify,
		CipherSuites:                c.CipherSuites,
		PreferServerCipherSuites:    c.PreferServerCipherSuites,
		SessionTicketsDisabled:      c.SessionTicketsDisabled,
		SessionTicketKey:            c.SessionTicketKey,
		ClientSessionCache:          c.ClientSessionCache,
		MinVersion:                  c.MinVersion,
		MaxVersion:                  c.MaxVersion,
		CurvePreferences:            c.CurvePreferences,
		DynamicRecordSizingDisabled: c.DynamicRecordSizingDisabled,
		Renegotiation:               c.Renegotiation,
		KeyLogWriter:                c.KeyLogWriter,
		sessionTicketKeys:           sessionTicketKeys,
	}
}

// serverInit is run under c.serverInitOnce to do initialization of c. If c was
// returned by a GetConfigForClient callback then the argument should be the
// Config that was passed to Server, otherwise it should be nil.
func (c *Config) serverInit(originalConfig *Config) {
	if c.SessionTicketsDisabled || len(c.ticketKeys()) != 0 {
		return
	}

	alreadySet := false
	for _, b := range c.SessionTicketKey {
		if b != 0 {
			alreadySet = true
			break
		}
	}

	if !alreadySet {
		if originalConfig != nil {
			copy(c.SessionTicketKey[:], originalConfig.SessionTicketKey[:])
		} else if _, err := io.ReadFull(c.rand(), c.SessionTicketKey[:]); err != nil {
			c.SessionTicketsDisabled = true
			return
		}
	}

	if originalConfig != nil {
		originalConfig.mutex.RLock()
		c.sessionTicketKeys = originalConfig.sessionTicketKeys
		originalConfig.mutex.RUnlock()
	} else {
		c.sessionTicketKeys = []ticketKey{ticketKeyFromBytes(c.SessionTicketKey)}
	}
}

func (c *Config) ticketKeys() []ticketKey {
	c.mutex.RLock()
	// c.sessionTicketKeys is constant once created. SetSessionTicketKeys
	// will only update it by replacing it with a new value.
	ret := c.sessionTicketKeys
	c.mutex.RUnlock()
	return ret
}

// SetSessionTicketKeys updates the session ticket keys for a server. The first
// key will be used when creating new tickets, while all keys can be used for
// decrypting tickets. It is safe to call this function while the server is
// running in order to rotate the session ticket keys. The function will panic
// if keys is empty.
func (c *Config) SetSessionTicketKeys(keys [][32]byte) {
	if len(keys) == 0 {
		panic("tls: keys must have at least one key")
	}

	newKeys := make([]ticketKey, len(keys))
	for i, bytes := range keys {
		newKeys[i] = ticketKeyFromBytes(bytes)
	}

	c.mutex.Lock()
	c.sessionTicketKeys = newKeys
	c.mutex.Unlock()
}

func (c *Config) rand() io.Reader {
	r := c.Rand
	if r == nil {
		return rand.Reader
	}
	return r
}

func (c *Config) time() time.Time {
	t := c.Time
	if t == nil {
		t = time.Now
	}
	return t()
}

func (c *Config) cipherSuites() []uint16 {
	if needFIPS() {
		return fipsCipherSuites(c)
	}
	s := c.CipherSuites
	if s == nil {
		s = defaultCipherSuites()
	}
	return s
}

var supportedVersions = []uint16{
	VersionTLS13,
	VersionTLS12,
	VersionTLS11,
	VersionTLS10,
	VersionSSL30,
}

func (c *Config) supportedVersions(isClient bool) []uint16 {
	versions := make([]uint16, 0, len(supportedVersions))
	for _, v := range supportedVersions {
		if needFIPS() && (v < fipsMinVersion(c) || v > fipsMaxVersion(c)) {
			continue
		}
		if c != nil && c.MinVersion != 0 && v < c.MinVersion {
			continue
		}
		if c != nil && c.MaxVersion != 0 && v > c.MaxVersion {
			continue
		}
		// TLS 1.0 is the minimum version supported as a client.
		if isClient && v < VersionTLS10 {
			continue
		}
		// TLS 1.3 is opt-in in Go 1.12.
		if v == VersionTLS13 && !isTLS13Supported() {
			continue
		}
		versions = append(versions, v)
	}
	return versions
}

// tls13Support caches the result for isTLS13Supported.
var tls13Support struct {
	sync.Once
	cached bool
}

// isTLS13Supported returns whether the program opted into TLS 1.3 via
// GODEBUG=tls13=1. It's cached after the first execution.
func isTLS13Supported() bool {
	tls13Support.Do(func() {
		tls13Support.cached = goDebugString("tls13") == "1"
	})
	return tls13Support.cached
}

// goDebugString returns the value of the named GODEBUG key.
// GODEBUG is of the form "key=val,key2=val2".
func goDebugString(key string) string {
	s := os.Getenv("GODEBUG")
	for i := 0; i < len(s)-len(key)-1; i++ {
		if i > 0 && s[i-1] != ',' {
			continue
		}
		afterKey := s[i+len(key):]
		if afterKey[0] != '=' || s[i:i+len(key)] != key {
			continue
		}
		val := afterKey[1:]
		for i, b := range val {
			if b == ',' {
				return val[:i]
			}
		}
		return val
	}
	return ""
}

func (c *Config) maxSupportedVersion(isClient bool) uint16 {
	supportedVersions := c.supportedVersions(isClient)
	if len(supportedVersions) == 0 {
		return 0
	}
	return supportedVersions[0]
}

// supportedVersionsFromMax returns a list of supported versions derived from a
// legacy maximum version value. Note that only versions supported by this
// library are returned. Any newer peer will use supportedVersions anyway.
func supportedVersionsFromMax(maxVersion uint16) []uint16 {
	versions := make([]uint16, 0, len(supportedVersions))
	for _, v := range supportedVersions {
		if v > maxVersion {
			continue
		}
		versions = append(versions, v)
	}
	return versions
}

var defaultCurvePreferences = []CurveID{X25519, CurveP256, CurveP384, CurveP521}

func (c *Config) curvePreferences() []CurveID {
	if needFIPS() {
		return fipsCurvePreferences(c)
	}
	if c == nil || len(c.CurvePreferences) == 0 {
		return defaultCurvePreferences
	}
	return c.CurvePreferences
}

// mutualVersion returns the protocol version to use given the advertised
// versions of the peer. Priority is given to the peer preference order.
func (c *Config) mutualVersion(isClient bool, peerVersions []uint16) (uint16, bool) {
	supportedVersions := c.supportedVersions(isClient)
	for _, peerVersion := range peerVersions {
		for _, v := range supportedVersions {
			if v == peerVersion {
				return v, true
			}
		}
	}
	return 0, false
}

// getCertificate returns the best certificate for the given ClientHelloInfo,
// defaulting to the first element of c.Certificates.
func (c *Config) getCertificate(clientHello *ClientHelloInfo) (*Certificate, error) {
	if c.GetCertificate != nil &&
		(len(c.Certificates) == 0 || len(clientHello.ServerName) > 0) {
		cert, err := c.GetCertificate(clientHello)
		if cert != nil || err != nil {
			return cert, err
		}
	}

	if len(c.Certificates) == 0 {
		return nil, errors.New("tls: no certificates configured")
	}

	if len(c.Certificates) == 1 || c.NameToCertificate == nil {
		// There's only one choice, so no point doing any work.
		return &c.Certificates[0], nil
	}

	name := strings.ToLower(clientHello.ServerName)
	for len(name) > 0 && name[len(name)-1] == '.' {
		name = name[:len(name)-1]
	}

	if cert, ok := c.NameToCertificate[name]; ok {
		return cert, nil
	}

	// try replacing labels in the name with wildcards until we get a
	// match.
	labels := strings.Split(name, ".")
	for i := range labels {
		labels[i] = "*"
		candidate := strings.Join(labels, ".")
		if cert, ok := c.NameToCertificate[candidate]; ok {
			return cert, nil
		}
	}

	// If nothing matches, return the first certificate.
	return &c.Certificates[0], nil
}

// BuildNameToCertificate parses c.Certificates and builds c.NameToCertificate
// from the CommonName and SubjectAlternateName fields of each of the leaf
// certificates.
func (c *Config) BuildNameToCertificate() {
	c.NameToCertificate = make(map[string]*Certificate)
	for i := range c.Certificates {
		cert := &c.Certificates[i]
		x509Cert := cert.Leaf
		if x509Cert == nil {
			var err error
			x509Cert, err = x509.ParseCertificate(cert.Certificate[0])
			if err != nil {
				continue
			}
		}
		if len(x509Cert.Subject.CommonName) > 0 {
			c.NameToCertificate[x509Cert.Subject.CommonName] = cert
		}
		for _, san := range x509Cert.DNSNames {
			c.NameToCertificate[san] = cert
		}
	}
}

const (
	keyLogLabelTLS12           = "CLIENT_RANDOM"
	keyLogLabelClientHandshake = "CLIENT_HANDSHAKE_TRAFFIC_SECRET"
	keyLogLabelServerHandshake = "SERVER_HANDSHAKE_TRAFFIC_SECRET"
	keyLogLabelClientTraffic   = "CLIENT_TRAFFIC_SECRET_0"
	keyLogLabelServerTraffic   = "SERVER_TRAFFIC_SECRET_0"
)

func (c *Config) writeKeyLog(label string, clientRandom, secret []byte) error {
	if c.KeyLogWriter == nil {
		return nil
	}

	logLine := []byte(fmt.Sprintf("%s %x %x\n", label, clientRandom, secret))

	writerMutex.Lock()
	_, err := c.KeyLogWriter.Write(logLine)
	writerMutex.Unlock()

	return err
}

// writerMutex protects all KeyLogWriters globally. It is rarely enabled,
// and is only for debugging, so a global mutex saves space.
var writerMutex sync.Mutex

// A Certificate is a chain of one or more certificates, leaf first.
type Certificate struct {
	Certificate [][]byte
	// PrivateKey contains the private key corresponding to the public key in
	// Leaf. This must implement crypto.Signer with an RSA or ECDSA PublicKey.
	// For a server up to TLS 1.2, it can also implement crypto.Decrypter with
	// an RSA PublicKey.
	PrivateKey crypto.PrivateKey
	// OCSPStaple contains an optional OCSP response which will be served
	// to clients that request it.
	OCSPStaple []byte
	// SignedCertificateTimestamps contains an optional list of Signed
	// Certificate Timestamps which will be served to clients that request it.
	SignedCertificateTimestamps [][]byte
	// Leaf is the parsed form of the leaf certificate, which may be
	// initialized using x509.ParseCertificate to reduce per-handshake
	// processing for TLS clients doing client authentication. If nil, the
	// leaf certificate will be parsed as needed.
	Leaf *x509.Certificate
}

type handshakeMessage interface {
	marshal() []byte
	unmarshal([]byte) bool
}

// lruSessionCache is a ClientSessionCache implementation that uses an LRU
// caching strategy.
type lruSessionCache struct {
	sync.Mutex

	m        map[string]*list.Element
	q        *list.List
	capacity int
}

type lruSessionCacheEntry struct {
	sessionKey string
	state      *ClientSessionState
}

// NewLRUClientSessionCache returns a ClientSessionCache with the given
// capacity that uses an LRU strategy. If capacity is < 1, a default capacity
// is used instead.
func NewLRUClientSessionCache(capacity int) ClientSessionCache {
	const defaultSessionCacheCapacity = 64

	if capacity < 1 {
		capacity = defaultSessionCacheCapacity
	}
	return &lruSessionCache{
		m:        make(map[string]*list.Element),
		q:        list.New(),
		capacity: capacity,
	}
}

// Put adds the provided (sessionKey, cs) pair to the cache. If cs is nil, the entry
// corresponding to sessionKey is removed from the cache instead.
func (c *lruSessionCache) Put(sessionKey string, cs *ClientSessionState) {
	c.Lock()
	defer c.Unlock()

	if elem, ok := c.m[sessionKey]; ok {
		if cs == nil {
			c.q.Remove(elem)
			delete(c.m, sessionKey)
		} else {
			entry := elem.Value.(*lruSessionCacheEntry)
			entry.state = cs
			c.q.MoveToFront(elem)
		}
		return
	}

	if c.q.Len() < c.capacity {
		entry := &lruSessionCacheEntry{sessionKey, cs}
		c.m[sessionKey] = c.q.PushFront(entry)
		return
	}

	elem := c.q.Back()
	entry := elem.Value.(*lruSessionCacheEntry)
	delete(c.m, entry.sessionKey)
	entry.sessionKey = sessionKey
	entry.state = cs
	c.q.MoveToFront(elem)
	c.m[sessionKey] = elem
}

// Get returns the ClientSessionState value associated with a given key. It
// returns (nil, false) if no value is found.
func (c *lruSessionCache) Get(sessionKey string) (*ClientSessionState, bool) {
	c.Lock()
	defer c.Unlock()

	if elem, ok := c.m[sessionKey]; ok {
		c.q.MoveToFront(elem)
		return elem.Value.(*lruSessionCacheEntry).state, true
	}
	return nil, false
}

// TODO(jsing): Make these available to both crypto/x509 and crypto/tls.
type dsaSignature struct {
	R, S *big.Int
}

type ecdsaSignature dsaSignature

var emptyConfig Config

func defaultConfig() *Config {
	return &emptyConfig
}

var (
	once                        sync.Once
	varDefaultCipherSuites      []uint16
	varDefaultCipherSuitesTLS13 []uint16
)

func defaultCipherSuites() []uint16 {
	once.Do(initDefaultCipherSuites)
	return varDefaultCipherSuites
}

func defaultCipherSuitesTLS13() []uint16 {
	once.Do(initDefaultCipherSuites)
	return varDefaultCipherSuitesTLS13
}

func initDefaultCipherSuites() {
	var topCipherSuites []uint16

	// Check the cpu flags for each platform that has optimized GCM implementations.
	// Worst case, these variables will just all be false.
	var (
		hasGCMAsmAMD64 = cpu.X86.HasAES && cpu.X86.HasPCLMULQDQ
		hasGCMAsmARM64 = cpu.ARM64.HasAES && cpu.ARM64.HasPMULL
		// Keep in sync with crypto/aes/cipher_s390x.go.
		hasGCMAsmS390X = cpu.S390X.HasAES && cpu.S390X.HasAESCBC && cpu.S390X.HasAESCTR && (cpu.S390X.HasGHASH || cpu.S390X.HasAESGCM)

		hasGCMAsm = hasGCMAsmAMD64 || hasGCMAsmARM64 || hasGCMAsmS390X
	)

	if hasGCMAsm || boring.Enabled {
		// If BoringCrypto is enabled, always prioritize AES-GCM.
		// If AES-GCM hardware is provided then prioritise AES-GCM
		// cipher suites.
		topCipherSuites = []uint16{
			TLS_ECDHE_RSA_WITH_AES_128_GCM_SHA256,
			TLS_ECDHE_RSA_WITH_AES_256_GCM_SHA384,
			TLS_ECDHE_ECDSA_WITH_AES_128_GCM_SHA256,
			TLS_ECDHE_ECDSA_WITH_AES_256_GCM_SHA384,
			TLS_ECDHE_RSA_WITH_CHACHA20_POLY1305,
			TLS_ECDHE_ECDSA_WITH_CHACHA20_POLY1305,
		}
		varDefaultCipherSuitesTLS13 = []uint16{
			TLS_AES_128_GCM_SHA256,
			TLS_CHACHA20_POLY1305_SHA256,
			TLS_AES_256_GCM_SHA384,
		}
	} else {
		// Without AES-GCM hardware, we put the ChaCha20-Poly1305
		// cipher suites first.
		topCipherSuites = []uint16{
			TLS_ECDHE_RSA_WITH_CHACHA20_POLY1305,
			TLS_ECDHE_ECDSA_WITH_CHACHA20_POLY1305,
			TLS_ECDHE_RSA_WITH_AES_128_GCM_SHA256,
			TLS_ECDHE_RSA_WITH_AES_256_GCM_SHA384,
			TLS_ECDHE_ECDSA_WITH_AES_128_GCM_SHA256,
			TLS_ECDHE_ECDSA_WITH_AES_256_GCM_SHA384,
		}
		varDefaultCipherSuitesTLS13 = []uint16{
			TLS_CHACHA20_POLY1305_SHA256,
			TLS_AES_128_GCM_SHA256,
			TLS_AES_256_GCM_SHA384,
		}
	}

	varDefaultCipherSuites = make([]uint16, 0, len(cipherSuites))
	varDefaultCipherSuites = append(varDefaultCipherSuites, topCipherSuites...)

NextCipherSuite:
	for _, suite := range cipherSuites {
		if suite.flags&suiteDefaultOff != 0 {
			continue
		}
		for _, existing := range varDefaultCipherSuites {
			if existing == suite.id {
				continue NextCipherSuite
			}
		}
		varDefaultCipherSuites = append(varDefaultCipherSuites, suite.id)
	}
}

func unexpectedMessageError(wanted, got interface{}) error {
	return fmt.Errorf("tls: received unexpected handshake message of type %T when waiting for %T", got, wanted)
}

func isSupportedSignatureAlgorithm(sigAlg SignatureScheme, supportedSignatureAlgorithms []SignatureScheme) bool {
	for _, s := range supportedSignatureAlgorithms {
		if s == sigAlg {
			return true
		}
	}
	return false
}

// signatureFromSignatureScheme maps a signature algorithm to the underlying
// signature method (without hash function).
func signatureFromSignatureScheme(signatureAlgorithm SignatureScheme) uint8 {
	switch signatureAlgorithm {
	case PKCS1WithSHA1, PKCS1WithSHA256, PKCS1WithSHA384, PKCS1WithSHA512:
		return signaturePKCS1v15
	case PSSWithSHA256, PSSWithSHA384, PSSWithSHA512:
		return signatureRSAPSS
	case ECDSAWithSHA1, ECDSAWithP256AndSHA256, ECDSAWithP384AndSHA384, ECDSAWithP521AndSHA512:
		return signatureECDSA
	default:
		return 0
	}
}<|MERGE_RESOLUTION|>--- conflicted
+++ resolved
@@ -179,12 +179,6 @@
 	ECDSAWithSHA1,
 }
 
-<<<<<<< HEAD
-// RSA-PSS is disabled in TLS 1.2 for Go 1.12. See Issue 30055.
-var defaultSupportedSignatureAlgorithmsTLS12 = defaultSupportedSignatureAlgorithms[3:]
-
-=======
->>>>>>> 88343530
 // helloRetryRequestRandom is set as the Random value of a ServerHello
 // to signal that the message is actually a HelloRetryRequest.
 var helloRetryRequestRandom = []byte{ // See RFC 8446, Section 4.1.3.
